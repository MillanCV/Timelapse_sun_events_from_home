
# Python bytecode
__pycache__/
*.pyc
*.pyo
<<<<<<< HEAD
*.pyd
*.pyc
__pycache__/
__pycache__/
*.pyc
=======
*.pyd
>>>>>>> cc00ace5
<|MERGE_RESOLUTION|>--- conflicted
+++ resolved
@@ -3,12 +3,4 @@
 __pycache__/
 *.pyc
 *.pyo
-<<<<<<< HEAD
-*.pyd
-*.pyc
-__pycache__/
-__pycache__/
-*.pyc
-=======
-*.pyd
->>>>>>> cc00ace5
+*.pyd