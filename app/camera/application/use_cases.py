from dataclasses import dataclass
from typing import Optional

from ..domain.entities import CameraCommand
from ..domain.services import CameraControlService


@dataclass
class ShootCameraResponse:
    """Response for shooting camera."""

    success: bool
    message: str
    shooting_id: Optional[str] = None
    image_path: Optional[str] = None


@dataclass
class ExecuteCommandRequest:
    """Request for executing a camera command."""

    command_type: str
    parameters: dict


@dataclass
class ExecuteCommandResponse:
    """Response for executing a camera command."""

    success: bool
    message: str
    shooting_id: Optional[str] = None
    image_path: Optional[str] = None
<<<<<<< HEAD


@dataclass
class GetCameraStatusResponse:
    """Response for getting camera status."""

    camera_status: CameraStatus


class StartTimelapseRecordingUseCase:
    """Use case for starting timelapse recording."""

    def __init__(
        self,
        camera_control_service: CameraControlService,
        script_generator: TimelapseScriptGenerator,
    ):
        self.camera_control_service = camera_control_service
        self.script_generator = script_generator

    async def execute(
        self, request: StartTimelapseRecordingRequest
    ) -> StartTimelapseRecordingResponse:
        """Execute the use case."""
        try:
            # Check if camera is connected
            if not await self.camera_control_service.is_camera_connected():
                return StartTimelapseRecordingResponse(
                    success=False,
                    message="Camera is not connected",
                )

            # Create recording parameters
            parameters = TimelapseRecordingParameters(
                shots=request.shots,
                interval_seconds=request.interval_seconds,
                output_directory=request.output_directory,
                period_type=request.period_type,
                start_time=request.start_time,
                end_time=request.end_time,
            )

            # Start recording
            success = await self.camera_control_service.start_timelapse_recording(
                parameters
            )

            if success:
                return StartTimelapseRecordingResponse(
                    success=True,
                    message=f"Timelapse recording started for {request.period_type}",
                    recording_id=(
                        f"{request.period_type}_"
                        f"{request.start_time.strftime('%Y%m%d_%H%M%S')}"
                    ),
                )
            else:
                return StartTimelapseRecordingResponse(
                    success=False,
                    message="Failed to start timelapse recording",
                )

        except Exception as e:
            return StartTimelapseRecordingResponse(
                success=False,
                message=f"Error starting timelapse recording: {str(e)}",
            )
=======
>>>>>>> cc00ace5


class ShootCameraUseCase:
    """Use case for shooting camera."""

    def __init__(self, camera_control_service: CameraControlService):
        self.camera_control_service = camera_control_service

    async def execute(self) -> ShootCameraResponse:
        """Execute the use case."""
        try:
            # Shoot camera
            result = await self.camera_control_service.shoot_camera()

            return ShootCameraResponse(
                success=result.success,
                message=result.message,
                shooting_id=result.shooting_id,
                image_path=result.image_path,
            )

        except Exception as e:
            return ShootCameraResponse(
                success=False,
                message=f"Error shooting camera: {str(e)}",
            )


class ExecuteCommandUseCase:
    """Use case for executing camera commands."""

    def __init__(self, camera_control_service: CameraControlService):
        self.camera_control_service = camera_control_service

    async def execute(self, request: ExecuteCommandRequest) -> ExecuteCommandResponse:
        """Execute the use case."""
        try:
            # Create camera command
            command = CameraCommand(
                command_type=request.command_type,
                parameters=request.parameters,
            )

            # Execute command
            result = await self.camera_control_service.execute_command(command)

            return ExecuteCommandResponse(
                success=result.success,
                message=result.message,
                shooting_id=result.shooting_id,
                image_path=result.image_path,
            )

        except Exception as e:
            return ExecuteCommandResponse(
                success=False,
                message=f"Error executing command: {str(e)}",
            )<|MERGE_RESOLUTION|>--- conflicted
+++ resolved
@@ -31,76 +31,6 @@
     message: str
     shooting_id: Optional[str] = None
     image_path: Optional[str] = None
-<<<<<<< HEAD
-
-
-@dataclass
-class GetCameraStatusResponse:
-    """Response for getting camera status."""
-
-    camera_status: CameraStatus
-
-
-class StartTimelapseRecordingUseCase:
-    """Use case for starting timelapse recording."""
-
-    def __init__(
-        self,
-        camera_control_service: CameraControlService,
-        script_generator: TimelapseScriptGenerator,
-    ):
-        self.camera_control_service = camera_control_service
-        self.script_generator = script_generator
-
-    async def execute(
-        self, request: StartTimelapseRecordingRequest
-    ) -> StartTimelapseRecordingResponse:
-        """Execute the use case."""
-        try:
-            # Check if camera is connected
-            if not await self.camera_control_service.is_camera_connected():
-                return StartTimelapseRecordingResponse(
-                    success=False,
-                    message="Camera is not connected",
-                )
-
-            # Create recording parameters
-            parameters = TimelapseRecordingParameters(
-                shots=request.shots,
-                interval_seconds=request.interval_seconds,
-                output_directory=request.output_directory,
-                period_type=request.period_type,
-                start_time=request.start_time,
-                end_time=request.end_time,
-            )
-
-            # Start recording
-            success = await self.camera_control_service.start_timelapse_recording(
-                parameters
-            )
-
-            if success:
-                return StartTimelapseRecordingResponse(
-                    success=True,
-                    message=f"Timelapse recording started for {request.period_type}",
-                    recording_id=(
-                        f"{request.period_type}_"
-                        f"{request.start_time.strftime('%Y%m%d_%H%M%S')}"
-                    ),
-                )
-            else:
-                return StartTimelapseRecordingResponse(
-                    success=False,
-                    message="Failed to start timelapse recording",
-                )
-
-        except Exception as e:
-            return StartTimelapseRecordingResponse(
-                success=False,
-                message=f"Error starting timelapse recording: {str(e)}",
-            )
-=======
->>>>>>> cc00ace5
 
 
 class ShootCameraUseCase:
