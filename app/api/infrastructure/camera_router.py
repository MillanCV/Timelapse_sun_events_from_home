--- conflicted
+++ resolved
@@ -21,19 +21,6 @@
     message: str
     shooting_id: Optional[str] = None
     image_path: Optional[str] = None
-<<<<<<< HEAD
-
-
-class CameraStatusResponseModel(BaseModel):
-    """Pydantic model for camera status response."""
-
-    is_connected: bool
-    is_recording: bool
-    current_mode: Optional[str] = None
-    battery_level: Optional[int] = None
-    storage_available: Optional[int] = None
-=======
->>>>>>> cc00ace5
 
 
 class ExecuteCommandRequestModel(BaseModel):
@@ -110,58 +97,4 @@
         except Exception as e:
             raise HTTPException(status_code=500, detail=str(e))
 
-<<<<<<< HEAD
-    @router.post("/test-shoot")
-    async def test_camera_shoot():
-        """Test endpoint to verify camera functionality with minimal parameters."""
-        logger = logging.getLogger(__name__)
-        logger.info("🚀 Test-shoot endpoint called")
-
-        try:
-            logger.info("🚀 Creating test camera request...")
-            # Use minimal test parameters
-            request = ShootCameraRequest(
-                subject_distance=1.0,  # 1 meter
-                speed=1.0 / 60.0,  # 1/60 second
-                iso_value=100,  # ISO 100
-                shots=1,  # Just 1 shot
-                interval=1.0,  # 1 second interval
-            )
-            logger.info(f"🚀 Test request created: {request}")
-
-            logger.info("🚀 Executing shoot camera use case...")
-            
-            response = await shoot_camera_use_case.execute(request)
-            logger.info(f"🚀 Use case response: {response}")
-
-            result = {
-                "success": response.success,
-                "message": response.message,
-                "shooting_id": response.shooting_id,
-                "image_path": response.image_path,
-                "test_parameters": {
-                    "subject_distance": 1.0,
-                    "speed": "1/60s",
-                    "iso": 100,
-                    "shots": 1,
-                    "interval": 1.0,
-                },
-            }
-            # logger.info(f"🚀 Returning result: {result}")
-            # return result
-            path_to_image = result["image_path"]
-            logger.info(f"🚀 path_to_image: {path_to_image}")
-
-            if not os.path.exists(path_to_image):
-                raise HTTPException(status_code=404, detail="Image not found")
-
-            return FileResponse(path_to_image)
-            
-        except Exception as e:
-            logger.error(f"🚀 Error in test-shoot endpoint: {e}")
-            raise HTTPException(status_code=500, detail=str(e))
-
-    return router
-=======
-    return router
->>>>>>> cc00ace5
+    return router